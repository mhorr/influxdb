--- conflicted
+++ resolved
@@ -258,35 +258,12 @@
 }
 
 /*
-<<<<<<< HEAD
-  Group by Time Dropdown
-  -----------------------------------------------------------------------------
-*/
-.group-by-time {
-  display: inline-flex;
-  align-items: center;
-}
-.group-by-time--label {
-  margin: 0;
-  color: $g12-forge;
-  padding: 0 6px;
-  height: 30px;
-  line-height: 30px;
-}
-.group-by-time--dropdown .dropdown-toggle {
-  width: 70px;
-}
-.group-by-time--dropdown .dropdown-selected,
-.group-by-time--dropdown .dropdown-item > a {
-  font-family: $code-font;
-=======
   GROUP BY TIME Dropdown
-
+  -----------------------------------------------------------------------------
 */
 .group-by-time-dropdown {
   .dropdown-selected,
   .dropdown-item {
     font-family: $code-font;
   }
->>>>>>> 4cab185c
 }
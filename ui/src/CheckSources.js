--- conflicted
+++ resolved
@@ -21,7 +21,6 @@
 } = PropTypes
 const CheckSources = React.createClass({
   propTypes: {
-<<<<<<< HEAD
     sources: arrayOf(shape({
       links: shape({
         proxy: string.isRequired,
@@ -33,15 +32,9 @@
         databases: string.isRequired,
       }).isRequired,
     })),
-    addFlashMessage: func,
     children: node,
     params: shape({
       sourceID: string,
-=======
-    children: PropTypes.node,
-    params: PropTypes.shape({
-      sourceID: PropTypes.string,
->>>>>>> d698b69e
     }).isRequired,
     router: shape({
       push: func.isRequired,
@@ -49,8 +42,8 @@
     location: shape({
       pathname: string.isRequired,
     }).isRequired,
-<<<<<<< HEAD
-    loadSourcesAction: func.isRequired,
+    errorThrown: func.isRequired,
+    loadSources: func.isRequired,
   },
 
   childContextTypes: {
@@ -70,11 +63,6 @@
   getChildContext() {
     const {sources, params: {sourceID}} = this.props
     return {source: sources.find((s) => s.id === sourceID)}
-=======
-    sources: PropTypes.array.isRequired,
-    errorThrown: PropTypes.func.isRequired,
-    loadSources: PropTypes.func.isRequired,
->>>>>>> d698b69e
   },
 
   getInitialState() {
